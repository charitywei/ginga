--- conflicted
+++ resolved
@@ -1,13 +1,7 @@
 #
 # Catalogs.py -- Catalogs plugin for fits viewer
 # 
-<<<<<<< HEAD
-#[ Eric Jeschke (eric@naoj.org) --
-#  Last edit: Fri Nov 16 13:06:40 HST 2012
-#]
-=======
 # Eric Jeschke (eric@naoj.org)
->>>>>>> 0954a21d
 #
 # Copyright (c)  Eric R. Jeschke.  All rights reserved.
 # This is open-source software licensed under a BSD license.
